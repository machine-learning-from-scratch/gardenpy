--- conflicted
+++ resolved
@@ -188,13 +188,8 @@
         except ValueError:
             try:
                 return downstream.T * upstream
-<<<<<<< HEAD
-            finally:
-                return upstream @ downstream
-=======
             except ValueError:
                 return downstream @ upstream
->>>>>>> fc09c05a
         # try:
         #     return downstream * upstream
         # finally:
